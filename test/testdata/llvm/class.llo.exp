source_filename = "compiler/IRHelpers/payload.c"
target datalayout = "e-m:o-i64:64-f80:128-n8:16:32:64-S128"
target triple = "x86_64-apple-darwin18.2.0"

%struct.rb_data_type_struct = type { i8*, %struct.anon.1, %struct.rb_data_type_struct*, i8*, i64 }
%struct.anon.1 = type { void (i8*)*, void (i8*)*, i64 (i8*)*, [2 x i8*] }
%struct.RBasic = type { i64, i64 }
%struct.RString = type { %struct.RBasic, %union.anon }
%union.anon = type { %struct.anon }
%struct.anon = type { i64, i8*, %union.anon.0 }
%union.anon.0 = type { i64 }
%struct.OnigEncodingTypeST = type { i32 (i8*, i8*, %struct.OnigEncodingTypeST*)*, i8*, i32, i32, i32 (i8*, i8*, %struct.OnigEncodingTypeST*)*, i32 (i8*, i8*, %struct.OnigEncodingTypeST*)*, i32 (i32, %struct.OnigEncodingTypeST*)*, i32 (i32, i8*, %struct.OnigEncodingTypeST*)*, i32 (i32, i8**, i8*, i8*, %struct.OnigEncodingTypeST*)*, i32 (i32, i32 (i32, i32*, i32, i8*)*, i8*, %struct.OnigEncodingTypeST*)*, i32 (i32, i8*, i8*, %struct.OnigCaseFoldCodeItem*, %struct.OnigEncodingTypeST*)*, i32 (%struct.OnigEncodingTypeST*, i8*, i8*)*, i32 (i32, i32, %struct.OnigEncodingTypeST*)*, i32 (i32, i32*, i32**, %struct.OnigEncodingTypeST*)*, i8* (i8*, i8*, i8*, %struct.OnigEncodingTypeST*)*, i32 (i8*, i8*, %struct.OnigEncodingTypeST*)*, i32 (i32*, i8**, i8*, i8*, i8*, %struct.OnigEncodingTypeST*)*, i32, i32 }
%struct.OnigCaseFoldCodeItem = type { i32, i32, [3 x i32] }

@.str = private unnamed_addr constant [16 x i8] c"ERROR: %s is 0\0A\00", align 1
@.str.1 = private unnamed_addr constant [5 x i8] c"%li\0B\00", align 1
@rb_cObject = external local_unnamed_addr constant i64, align 8
@ruby_vm_global_constant_state = external local_unnamed_addr global i64, align 8
@rb_eRuntimeError = external local_unnamed_addr global i64, align 8
@.str.4 = private unnamed_addr constant [29 x i8] c"wrong constant name %li\0B%li\0B\00", align 1
@rb_eTypeError = external local_unnamed_addr global i64, align 8
@.str.5 = private unnamed_addr constant [36 x i8] c"%li\0B does not refer to class/module\00", align 1
@.str.6 = private unnamed_addr constant [5 x i8] c"func\00", align 1
@.str.10 = private unnamed_addr constant [16 x i8] c"CompiledClosure\00", align 1
@closureInfo = local_unnamed_addr constant %struct.rb_data_type_struct { i8* getelementptr inbounds ([16 x i8], [16 x i8]* @.str.10, i32 0, i32 0), %struct.anon.1 { void (i8*)* @sorbet_Closure_mark, void (i8*)* inttoptr (i64 -1 to void (i8*)*), i64 (i8*)* @sorbet_Closure_size, [2 x i8*] zeroinitializer }, %struct.rb_data_type_struct* null, i8* null, i64 1 }, align 8
@rubyIdPrecomputed_unsafe = internal unnamed_addr global i64 0, align 8
@str_unsafe = private unnamed_addr constant [7 x i8] c"unsafe\00", align 1
@guard_epoch_T = linkonce local_unnamed_addr global i64 0
@guarded_const_T = linkonce local_unnamed_addr global i64 0
@str_T = private unnamed_addr constant [2 x i8] c"T\00", align 1
@rubyIdPrecomputed_keep_for_ide = internal unnamed_addr global i64 0, align 8
@str_keep_for_ide = private unnamed_addr constant [13 x i8] c"keep_for_ide\00", align 1
@llvm.global_ctors = appending global [2 x { i32, void ()*, i8* }] [{ i32, void ()*, i8* } { i32 0, void ()* @Constr_rubyIdPrecomputed_unsafe, i8* bitcast (i64* @rubyIdPrecomputed_unsafe to i8*) }, { i32, void ()*, i8* } { i32 0, void ()* @Constr_rubyIdPrecomputed_keep_for_ide, i8* bitcast (i64* @rubyIdPrecomputed_keep_for_ide to i8*) }]
@guard_epoch_Foo = linkonce local_unnamed_addr global i64 0
@guarded_const_Foo = linkonce local_unnamed_addr global i64 0
@str_Foo.1 = private unnamed_addr constant [4 x i8] c"Foo\00", align 1
@"guard_epoch_Sorbet::Private::Static" = linkonce local_unnamed_addr global i64 0
@"guarded_const_Sorbet::Private::Static" = linkonce local_unnamed_addr global i64 0
@"str_Sorbet::Private::Static" = private unnamed_addr constant [24 x i8] c"Sorbet::Private::Static\00", align 1
@guard_epoch_Object = linkonce local_unnamed_addr global i64 0
@guarded_const_Object = linkonce local_unnamed_addr global i64 0
@str_Object = private unnamed_addr constant [7 x i8] c"Object\00", align 1
@guard_epoch_Baz = linkonce local_unnamed_addr global i64 0
@guarded_const_Baz = linkonce local_unnamed_addr global i64 0
@str_Baz.2 = private unnamed_addr constant [4 x i8] c"Baz\00", align 1
@str_Bar = private unnamed_addr constant [4 x i8] c"Bar\00", align 1
@"guard_epoch_Foo::Bar" = linkonce local_unnamed_addr global i64 0
@"guarded_const_Foo::Bar" = linkonce local_unnamed_addr global i64 0
@"str_Foo::Bar" = private unnamed_addr constant [9 x i8] c"Foo::Bar\00", align 1

; Function Attrs: nounwind ssp uwtable
define weak void @dbg_sorbet_validate_id(i64, i8*) local_unnamed_addr #0 {
  %3 = icmp eq i64 %0, 0
  br i1 %3, label %4, label %6, !prof !0

4:                                                ; preds = %2
  %5 = tail call i32 (i8*, ...) @printf(i8* getelementptr inbounds ([16 x i8], [16 x i8]* @.str, i64 0, i64 0), i8* %1)
  tail call void @abort() #12
  unreachable

6:                                                ; preds = %2
  ret void
}

; Function Attrs: nofree nounwind
declare i32 @printf(i8* nocapture readonly, ...) local_unnamed_addr #1

; Function Attrs: cold noreturn
declare void @abort() local_unnamed_addr #2

; Function Attrs: nounwind ssp uwtable
define weak i8* @dbg_pi(i64) local_unnamed_addr #0 {
  %2 = tail call i8* @rb_id2name(i64 %0) #13
  ret i8* %2
}

declare i8* @rb_id2name(i64) local_unnamed_addr #3

; Function Attrs: nounwind ssp uwtable
define weak i8* @dbg_p(i64) local_unnamed_addr #0 {
  %2 = tail call i64 (i8*, ...) @rb_sprintf(i8* getelementptr inbounds ([5 x i8], [5 x i8]* @.str.1, i64 0, i64 0), i64 %0) #13
  %3 = inttoptr i64 %2 to %struct.RBasic*
  %4 = getelementptr inbounds %struct.RBasic, %struct.RBasic* %3, i64 0, i32 0
  %5 = load i64, i64* %4, align 8, !tbaa !1
  %6 = and i64 %5, 8192
  %7 = icmp eq i64 %6, 0
  %8 = tail call i64 (i8*, ...) @rb_sprintf(i8* getelementptr inbounds ([5 x i8], [5 x i8]* @.str.1, i64 0, i64 0), i64 %0) #13
  %9 = inttoptr i64 %8 to %struct.RString*
  br i1 %7, label %10, label %13

10:                                               ; preds = %1
  %11 = getelementptr inbounds %struct.RString, %struct.RString* %9, i64 0, i32 1
  %12 = bitcast %union.anon* %11 to i8*
  br label %16

13:                                               ; preds = %1
  %14 = getelementptr inbounds %struct.RString, %struct.RString* %9, i64 0, i32 1, i32 0, i32 1
  %15 = load i8*, i8** %14, align 8, !tbaa !6
  br label %16

16:                                               ; preds = %13, %10
  %17 = phi i8* [ %12, %10 ], [ %15, %13 ]
  ret i8* %17
}

declare i64 @rb_sprintf(i8*, ...) local_unnamed_addr #3

declare i64 @rb_intern2(i8*, i64) local_unnamed_addr #3

declare i64 @rb_id2sym(i64) local_unnamed_addr #3

; Function Attrs: noinline nounwind ssp uwtable
define internal fastcc i64 @sorbet_getConstant(i8*, i64) unnamed_addr #4 {
  %3 = tail call i64 @rb_intern2(i8* %0, i64 %1) #13
  %4 = tail call i64 @rb_id2sym(i64 %3) #13
  %5 = load i64, i64* @rb_cObject, align 8, !tbaa !7
  %6 = tail call %struct.OnigEncodingTypeST* @rb_enc_get(i64 %4) #13
  %7 = getelementptr inbounds i8, i8* %0, i64 %1
  %8 = ptrtoint i8* %0 to i64
  br label %11

.loopexit9:                                       ; preds = %rb_obj_freeze_inline.exit, %42, %39, %26, %99
  %9 = phi i64 [ %100, %99 ], [ %4, %26 ], [ %4, %42 ], [ %4, %39 ], [ %64, %rb_obj_freeze_inline.exit ]
  %10 = load i64, i64* @rb_eRuntimeError, align 8, !tbaa !7
  tail call void (i64, i8*, ...) @rb_raise(i64 %10, i8* getelementptr inbounds ([29 x i8], [29 x i8]* @.str.4, i64 0, i64 0), i64 %12, i64 %9) #14
  unreachable

11:                                               ; preds = %107, %2
  %12 = phi i64 [ %5, %2 ], [ %108, %107 ]
  %13 = phi i8* [ %0, %2 ], [ %48, %107 ]
  %14 = phi i8* [ %0, %2 ], [ %47, %107 ]
  %15 = icmp ult i8* %14, %7
  br i1 %15, label %16, label %26

16:                                               ; preds = %11
  %17 = load i8, i8* %14, align 1, !tbaa !6
  %18 = icmp eq i8 %17, 58
  br i1 %18, label %26, label %.preheader

19:                                               ; preds = %.preheader
  %20 = load i8, i8* %23, align 1, !tbaa !6
  %21 = icmp eq i8 %20, 58
  br i1 %21, label %.loopexit, label %.preheader

.preheader:                                       ; preds = %16, %19
  %22 = phi i8* [ %23, %19 ], [ %14, %16 ]
  %23 = getelementptr inbounds i8, i8* %22, i64 1
  %24 = icmp eq i8* %23, %7
  br i1 %24, label %.loopexit, label %19

.loopexit:                                        ; preds = %19, %.preheader
  %.lcssa = phi i8* [ %23, %19 ], [ %7, %.preheader ]
  %25 = icmp ult i8* %.lcssa, %7
  br label %26

26:                                               ; preds = %.loopexit, %16, %11
  %27 = phi i8* [ %14, %11 ], [ %14, %16 ], [ %.lcssa, %.loopexit ]
  %28 = phi i1 [ false, %11 ], [ true, %16 ], [ %25, %.loopexit ]
  %29 = icmp eq i8* %13, %27
  br i1 %29, label %.loopexit9, label %30

30:                                               ; preds = %26
  %31 = ptrtoint i8* %27 to i64
  %32 = ptrtoint i8* %13 to i64
  %33 = sub i64 %31, %32
  %34 = tail call i64 @rb_check_id_cstr(i8* %13, i64 %33, %struct.OnigEncodingTypeST* %6) #13
  %35 = sub i64 %32, %8
  br i1 %28, label %36, label %46

36:                                               ; preds = %30
  %37 = load i8, i8* %27, align 1, !tbaa !6
  %38 = icmp eq i8 %37, 58
  br i1 %38, label %39, label %46

39:                                               ; preds = %36
  %40 = getelementptr inbounds i8, i8* %27, i64 2
  %41 = icmp ult i8* %40, %7
  br i1 %41, label %42, label %.loopexit9

42:                                               ; preds = %39
  %43 = getelementptr inbounds i8, i8* %27, i64 1
  %44 = load i8, i8* %43, align 1, !tbaa !6
  %45 = icmp eq i8 %44, 58
  br i1 %45, label %46, label %.loopexit9

46:                                               ; preds = %42, %36, %30
  %47 = phi i8* [ %27, %36 ], [ %27, %30 ], [ %40, %42 ]
  %48 = phi i8* [ %13, %36 ], [ %13, %30 ], [ %40, %42 ]
  %49 = and i64 %12, 7
  %50 = icmp ne i64 %49, 0
  %51 = and i64 %12, -9
  %52 = icmp eq i64 %51, 0
  %53 = or i1 %50, %52
  br i1 %53, label %59, label %54

54:                                               ; preds = %46
  %55 = inttoptr i64 %12 to %struct.RBasic*
  %56 = getelementptr inbounds %struct.RBasic, %struct.RBasic* %55, i64 0, i32 0
  %57 = load i64, i64* %56, align 8, !tbaa !1
  %58 = and i64 %57, 30
  %switch = icmp eq i64 %58, 2
  br i1 %switch, label %61, label %59

59:                                               ; preds = %54, %46
  %60 = load i64, i64* @rb_eTypeError, align 8, !tbaa !7
  tail call void (i64, i8*, ...) @rb_raise(i64 %60, i8* getelementptr inbounds ([36 x i8], [36 x i8]* @.str.5, i64 0, i64 0), i64 %4) #14
  unreachable

61:                                               ; preds = %54
  %62 = icmp eq i64 %34, 0
  br i1 %62, label %63, label %96

63:                                               ; preds = %61
  %64 = tail call i64 @rb_str_subseq(i64 %4, i64 %35, i64 %33) #13
  %65 = and i64 %64, 7
  %66 = icmp ne i64 %65, 0
  %67 = and i64 %64, -9
  %68 = icmp eq i64 %67, 0
  %69 = or i1 %66, %68
  br i1 %69, label %rb_obj_freeze_inline.exit, label %70

70:                                               ; preds = %63
  %71 = inttoptr i64 %64 to %struct.RBasic*
  %72 = getelementptr inbounds %struct.RBasic, %struct.RBasic* %71, i64 0, i32 0
  %73 = load i64, i64* %72, align 8, !tbaa !1
  %74 = and i64 %73, 31
  %75 = icmp eq i64 %74, 27
  br i1 %75, label %rb_obj_freeze_inline.exit, label %76

76:                                               ; preds = %70
  %77 = or i64 %73, 2048
  store i64 %77, i64* %72, align 8, !tbaa !1
  %78 = getelementptr inbounds %struct.RBasic, %struct.RBasic* %71, i64 0, i32 1
  %79 = load i64, i64* %78, align 8, !tbaa !8
  %80 = icmp ne i64 %79, 0
  %81 = and i64 %73, 4096
  %82 = icmp eq i64 %81, 0
  %83 = and i1 %82, %80
  br i1 %83, label %84, label %rb_obj_freeze_inline.exit

84:                                               ; preds = %76
  tail call void @rb_freeze_singleton_class(i64 %64) #13
  br label %rb_obj_freeze_inline.exit

rb_obj_freeze_inline.exit:                        ; preds = %63, %70, %76, %84
  %85 = tail call i32 @rb_is_const_name(i64 %64) #13
  %86 = icmp eq i32 %85, 0
  br i1 %86, label %.loopexit9, label %rb_class_of.exit

rb_class_of.exit:                                 ; preds = %rb_obj_freeze_inline.exit
  %87 = getelementptr inbounds %struct.RBasic, %struct.RBasic* %55, i64 0, i32 1
  %88 = load i64, i64* %87, align 8, !tbaa !7
  %89 = tail call i32 @rb_method_basic_definition_p(i64 %88, i64 2817) #13
  %90 = icmp eq i32 %89, 0
  br i1 %90, label %91, label %94

91:                                               ; preds = %rb_class_of.exit
  %92 = tail call i64 @rb_str_intern(i64 %64) #13
  %93 = tail call i64 @rb_const_missing(i64 %12, i64 %92) #13
  br label %107

94:                                               ; preds = %rb_class_of.exit
  %95 = tail call i64 @rb_mod_const_missing(i64 %12, i64 %64) #14
  unreachable

96:                                               ; preds = %61
  %97 = tail call i32 @rb_is_const_id(i64 %34) #6
  %98 = icmp eq i32 %97, 0
  br i1 %98, label %99, label %101

99:                                               ; preds = %96
  %100 = tail call i64 @rb_id2sym(i64 %34) #13
  br label %.loopexit9

101:                                              ; preds = %96
  %102 = icmp eq i64 %35, 0
  br i1 %102, label %103, label %105

103:                                              ; preds = %101
  %104 = tail call i64 @rb_const_get(i64 %12, i64 %34) #13
  br label %107

105:                                              ; preds = %101
  %106 = tail call i64 @rb_const_get_from(i64 %12, i64 %34) #13
  br label %107

107:                                              ; preds = %105, %103, %91
  %108 = phi i64 [ %93, %91 ], [ %104, %103 ], [ %106, %105 ]
  %109 = icmp ult i8* %47, %7
  br i1 %109, label %11, label %110

110:                                              ; preds = %107
  ret i64 %108
}

declare %struct.OnigEncodingTypeST* @rb_enc_get(i64) local_unnamed_addr #3

; Function Attrs: noreturn
declare void @rb_raise(i64, i8*, ...) local_unnamed_addr #5

declare i64 @rb_check_id_cstr(i8*, i64, %struct.OnigEncodingTypeST*) local_unnamed_addr #3

declare i64 @rb_str_subseq(i64, i64, i64) local_unnamed_addr #3

declare i32 @rb_is_const_name(i64) local_unnamed_addr #3

declare i32 @rb_method_basic_definition_p(i64, i64) local_unnamed_addr #3

declare i64 @rb_str_intern(i64) local_unnamed_addr #3

declare i64 @rb_const_missing(i64, i64) local_unnamed_addr #3

; Function Attrs: noreturn
declare i64 @rb_mod_const_missing(i64, i64) local_unnamed_addr #5

; Function Attrs: nounwind readnone
declare i32 @rb_is_const_id(i64) local_unnamed_addr #6

declare i64 @rb_const_get(i64, i64) local_unnamed_addr #3

declare i64 @rb_const_get_from(i64, i64) local_unnamed_addr #3

declare i64 @rb_define_module(i8*) local_unnamed_addr #3

declare i64 @rb_define_class(i8*, i64) local_unnamed_addr #3

declare i64 @rb_define_class_under(i64, i8*, i64) local_unnamed_addr #3

declare i64 @rb_funcallv(i64, i64, i32, i64*) local_unnamed_addr #3

; Function Attrs: nounwind ssp uwtable
define internal void @sorbet_Closure_mark(i8*) #0 {
  %2 = bitcast i8* %0 to i32*
  %3 = load i32, i32* %2, align 8, !tbaa !9
  %4 = sext i32 %3 to i64
  %5 = getelementptr inbounds i8, i8* %0, i64 8
  %6 = bitcast i8* %5 to i64*
  tail call void @rb_gc_mark_values(i64 %4, i64* nonnull %6) #13
  ret void
}

declare void @rb_gc_mark_values(i64, i64*) local_unnamed_addr #3

; Function Attrs: norecurse nounwind readonly ssp uwtable
define internal i64 @sorbet_Closure_size(i8* nocapture readonly) #7 {
  %2 = bitcast i8* %0 to i32*
  %3 = load i32, i32* %2, align 8, !tbaa !9
  %4 = sext i32 %3 to i64
  %5 = shl nsw i64 %4, 3
  %6 = add nsw i64 %5, 8
  ret i64 %6
}

declare void @rb_freeze_singleton_class(i64) local_unnamed_addr #3

; Function Attrs: nounwind ssp
define internal void @Constr_rubyIdPrecomputed_unsafe() #8 {
constr:
  %0 = tail call i64 @rb_intern2(i8* getelementptr inbounds ([7 x i8], [7 x i8]* @str_unsafe, i64 0, i64 0), i64 6) #13
  store i64 %0, i64* @rubyIdPrecomputed_unsafe, align 8
  ret void
}

; Function Attrs: cold ssp
define linkonce void @const_recompute_T() local_unnamed_addr #9 {
  %1 = tail call fastcc i64 @sorbet_getConstant(i8* getelementptr inbounds ([2 x i8], [2 x i8]* @str_T, i64 0, i64 0), i64 1)
  store i64 %1, i64* @guarded_const_T, align 8
  %2 = load i64, i64* @ruby_vm_global_constant_state, align 8, !tbaa !11
  store i64 %2, i64* @guard_epoch_T, align 8
  ret void
}

; Function Attrs: nounwind ssp
define internal void @Constr_rubyIdPrecomputed_keep_for_ide() #8 {
constr:
  %0 = tail call i64 @rb_intern2(i8* getelementptr inbounds ([13 x i8], [13 x i8]* @str_keep_for_ide, i64 0, i64 0), i64 12) #13
  store i64 %0, i64* @rubyIdPrecomputed_keep_for_ide, align 8
  ret void
}

; Function Attrs: cold ssp
define linkonce void @const_recompute_Foo() local_unnamed_addr #9 {
  %1 = tail call fastcc i64 @sorbet_getConstant(i8* getelementptr inbounds ([4 x i8], [4 x i8]* @str_Foo.1, i64 0, i64 0), i64 3)
  store i64 %1, i64* @guarded_const_Foo, align 8
  %2 = load i64, i64* @ruby_vm_global_constant_state, align 8, !tbaa !11
  store i64 %2, i64* @guard_epoch_Foo, align 8
  ret void
}

; Function Attrs: cold ssp
define linkonce void @"const_recompute_Sorbet::Private::Static"() local_unnamed_addr #9 {
  %1 = tail call fastcc i64 @sorbet_getConstant(i8* getelementptr inbounds ([24 x i8], [24 x i8]* @"str_Sorbet::Private::Static", i64 0, i64 0), i64 23)
  store i64 %1, i64* @"guarded_const_Sorbet::Private::Static", align 8
  %2 = load i64, i64* @ruby_vm_global_constant_state, align 8, !tbaa !11
  store i64 %2, i64* @"guard_epoch_Sorbet::Private::Static", align 8
  ret void
}

; Function Attrs: cold ssp
define linkonce void @const_recompute_Object() local_unnamed_addr #9 {
  %1 = tail call fastcc i64 @sorbet_getConstant(i8* getelementptr inbounds ([7 x i8], [7 x i8]* @str_Object, i64 0, i64 0), i64 6)
  store i64 %1, i64* @guarded_const_Object, align 8
  %2 = load i64, i64* @ruby_vm_global_constant_state, align 8, !tbaa !11
  store i64 %2, i64* @guard_epoch_Object, align 8
  ret void
}

; Function Attrs: cold ssp
define linkonce void @const_recompute_Baz() local_unnamed_addr #9 {
  %1 = tail call fastcc i64 @sorbet_getConstant(i8* getelementptr inbounds ([4 x i8], [4 x i8]* @str_Baz.2, i64 0, i64 0), i64 3)
  store i64 %1, i64* @guarded_const_Baz, align 8
  %2 = load i64, i64* @ruby_vm_global_constant_state, align 8, !tbaa !11
  store i64 %2, i64* @guard_epoch_Baz, align 8
  ret void
}

; Function Attrs: nounwind sspreq
<<<<<<< HEAD
define void @Init_class() local_unnamed_addr #10 {
=======
define void @Init_test_testdata_llvm_class() local_unnamed_addr #9 {
>>>>>>> dcc7159b
entry:
  %callArgs.i.i.i = alloca [1 x i64], align 8
  %callArgs.i = alloca [1 x i64], align 8
  %0 = bitcast [1 x i64]* %callArgs.i to i8*
  call void @llvm.lifetime.start.p0i8(i64 8, i8* nonnull %0)
  %rubyId_unsafe.i = load i64, i64* @rubyIdPrecomputed_unsafe, align 8
  %rubyId_keep_for_ide.i = load i64, i64* @rubyIdPrecomputed_keep_for_ide, align 8
  %1 = load i64, i64* @rb_cObject, align 8
  %callArgsAddr.i = getelementptr inbounds [1 x i64], [1 x i64]* %callArgs.i, i64 0, i64 0
  store i64 %1, i64* %callArgsAddr.i, align 8
  %2 = load i64, i64* @guard_epoch_T, align 8
  %3 = load i64, i64* @ruby_vm_global_constant_state, align 8, !tbaa !11
  %canTakeFastPath.i.i = icmp eq i64 %2, %3
  br i1 %canTakeFastPath.i.i, label %const_loadT.exit.i, label %cost_slowPath.i.i

cost_slowPath.i.i:                                ; preds = %entry
  tail call void @const_recompute_T() #13
  br label %const_loadT.exit.i

const_loadT.exit.i:                               ; preds = %cost_slowPath.i.i, %entry
  %4 = load i64, i64* @guarded_const_T, align 8
  tail call void @dbg_sorbet_validate_id(i64 %rubyId_unsafe.i, i8* getelementptr inbounds ([5 x i8], [5 x i8]* @.str.6, i64 0, i64 0)) #13, !noalias !13
  %5 = call i64 @rb_funcallv(i64 %4, i64 %rubyId_unsafe.i, i32 1, i64* nonnull %callArgsAddr.i) #13
  %6 = call i64 @rb_define_module(i8* getelementptr inbounds ([4 x i8], [4 x i8]* @str_Foo.1, i64 0, i64 0)) #13
  %7 = bitcast [1 x i64]* %callArgs.i.i.i to i8*
  call void @llvm.lifetime.start.p0i8(i64 8, i8* nonnull %7) #13
  %rubyId_unsafe.i.i.i = load i64, i64* @rubyIdPrecomputed_unsafe, align 8
  %rubyId_keep_for_ide.i.i.i = load i64, i64* @rubyIdPrecomputed_keep_for_ide, align 8
  %callArgsAddr.i.i.i = getelementptr inbounds [1 x i64], [1 x i64]* %callArgs.i.i.i, i64 0, i64 0
  store i64 %1, i64* %callArgsAddr.i.i.i, align 8
  %8 = load i64, i64* @guard_epoch_T, align 8
  %9 = load i64, i64* @ruby_vm_global_constant_state, align 8, !tbaa !11
  %canTakeFastPath.i.i.i.i = icmp eq i64 %8, %9
  br i1 %canTakeFastPath.i.i.i.i, label %const_loadT.exit.i.i.i, label %cost_slowPath.i.i.i.i

cost_slowPath.i.i.i.i:                            ; preds = %const_loadT.exit.i
  call void @const_recompute_T() #13
  br label %const_loadT.exit.i.i.i

const_loadT.exit.i.i.i:                           ; preds = %cost_slowPath.i.i.i.i, %const_loadT.exit.i
  %10 = load i64, i64* @guarded_const_T, align 8
  call void @dbg_sorbet_validate_id(i64 %rubyId_unsafe.i.i.i, i8* getelementptr inbounds ([5 x i8], [5 x i8]* @.str.6, i64 0, i64 0)) #13, !noalias !16
  %11 = call i64 @rb_funcallv(i64 %10, i64 %rubyId_unsafe.i.i.i, i32 1, i64* nonnull %callArgsAddr.i.i.i) #13
  %12 = load i64, i64* @guard_epoch_Foo, align 8
  %13 = load i64, i64* @ruby_vm_global_constant_state, align 8, !tbaa !11
  %canTakeFastPath.i1.i.i.i = icmp eq i64 %12, %13
  br i1 %canTakeFastPath.i1.i.i.i, label %const_loadFoo.exit.i.i.i, label %cost_slowPath.i2.i.i.i

cost_slowPath.i2.i.i.i:                           ; preds = %const_loadT.exit.i.i.i
  call void @const_recompute_Foo() #13
  %.pre.i.i.i = load i64, i64* @ruby_vm_global_constant_state, align 8, !tbaa !11
  br label %const_loadFoo.exit.i.i.i

const_loadFoo.exit.i.i.i:                         ; preds = %cost_slowPath.i2.i.i.i, %const_loadT.exit.i.i.i
  %14 = phi i64 [ %12, %const_loadT.exit.i.i.i ], [ %.pre.i.i.i, %cost_slowPath.i2.i.i.i ]
  %15 = load i64, i64* @guarded_const_Foo, align 8
  %16 = load i64, i64* @guard_epoch_Object, align 8
  %canTakeFastPath.i3.i.i.i = icmp eq i64 %16, %14
  br i1 %canTakeFastPath.i3.i.i.i, label %const_loadObject.exit.i.i.i, label %cost_slowPath.i4.i.i.i

cost_slowPath.i4.i.i.i:                           ; preds = %const_loadFoo.exit.i.i.i
  call void @const_recompute_Object() #13
  br label %const_loadObject.exit.i.i.i

const_loadObject.exit.i.i.i:                      ; preds = %cost_slowPath.i4.i.i.i, %const_loadFoo.exit.i.i.i
  %17 = load i64, i64* @guarded_const_Object, align 8
  %18 = call i64 @rb_define_class_under(i64 %15, i8* getelementptr inbounds ([4 x i8], [4 x i8]* @str_Bar, i64 0, i64 0), i64 %17) #13
  %19 = load i64, i64* @"guard_epoch_Foo::Bar", align 8
  %20 = load i64, i64* @ruby_vm_global_constant_state, align 8, !tbaa !11
  %canTakeFastPath.i5.i.i.i = icmp eq i64 %19, %20
  br i1 %canTakeFastPath.i5.i.i.i, label %"const_loadFoo::Bar.exit.i.i.i", label %cost_slowPath.i6.i.i.i

cost_slowPath.i6.i.i.i:                           ; preds = %const_loadObject.exit.i.i.i
  call void @"const_recompute_Foo::Bar"() #13
  %.pre9.i.i.i = load i64, i64* @ruby_vm_global_constant_state, align 8, !tbaa !11
  br label %"const_loadFoo::Bar.exit.i.i.i"

"const_loadFoo::Bar.exit.i.i.i":                  ; preds = %cost_slowPath.i6.i.i.i, %const_loadObject.exit.i.i.i
  %21 = phi i64 [ %19, %const_loadObject.exit.i.i.i ], [ %.pre9.i.i.i, %cost_slowPath.i6.i.i.i ]
  %22 = load i64, i64* @"guarded_const_Foo::Bar", align 8
  store i64 %22, i64* %callArgsAddr.i.i.i, align 8
  %23 = load i64, i64* @"guard_epoch_Sorbet::Private::Static", align 8
  %canTakeFastPath.i7.i.i.i = icmp eq i64 %23, %21
  br i1 %canTakeFastPath.i7.i.i.i, label %"Init_func_<S <C <U Foo>> $1><U <static-init>>.exit.i", label %cost_slowPath.i8.i.i.i

cost_slowPath.i8.i.i.i:                           ; preds = %"const_loadFoo::Bar.exit.i.i.i"
  call void @"const_recompute_Sorbet::Private::Static"() #13
  br label %"Init_func_<S <C <U Foo>> $1><U <static-init>>.exit.i"

"Init_func_<S <C <U Foo>> $1><U <static-init>>.exit.i": ; preds = %cost_slowPath.i8.i.i.i, %"const_loadFoo::Bar.exit.i.i.i"
  %24 = load i64, i64* @"guarded_const_Sorbet::Private::Static", align 8
  call void @dbg_sorbet_validate_id(i64 %rubyId_keep_for_ide.i.i.i, i8* getelementptr inbounds ([5 x i8], [5 x i8]* @.str.6, i64 0, i64 0)) #13, !noalias !19
  %25 = call i64 @rb_funcallv(i64 %24, i64 %rubyId_keep_for_ide.i.i.i, i32 1, i64* nonnull %callArgsAddr.i.i.i) #13
  call void @llvm.lifetime.end.p0i8(i64 8, i8* nonnull %7) #13
  %26 = load i64, i64* @guard_epoch_Foo, align 8
  %27 = load i64, i64* @ruby_vm_global_constant_state, align 8, !tbaa !11
  %canTakeFastPath.i1.i = icmp eq i64 %26, %27
  br i1 %canTakeFastPath.i1.i, label %const_loadFoo.exit.i, label %cost_slowPath.i2.i

cost_slowPath.i2.i:                               ; preds = %"Init_func_<S <C <U Foo>> $1><U <static-init>>.exit.i"
  call void @const_recompute_Foo() #13
  %.pre.i = load i64, i64* @ruby_vm_global_constant_state, align 8, !tbaa !11
  br label %const_loadFoo.exit.i

const_loadFoo.exit.i:                             ; preds = %cost_slowPath.i2.i, %"Init_func_<S <C <U Foo>> $1><U <static-init>>.exit.i"
  %28 = phi i64 [ %26, %"Init_func_<S <C <U Foo>> $1><U <static-init>>.exit.i" ], [ %.pre.i, %cost_slowPath.i2.i ]
  %29 = load i64, i64* @guarded_const_Foo, align 8
  store i64 %29, i64* %callArgsAddr.i, align 8
  %30 = load i64, i64* @"guard_epoch_Sorbet::Private::Static", align 8
  %canTakeFastPath.i3.i = icmp eq i64 %30, %28
  br i1 %canTakeFastPath.i3.i, label %"const_loadSorbet::Private::Static.exit.i", label %cost_slowPath.i4.i

cost_slowPath.i4.i:                               ; preds = %const_loadFoo.exit.i
  call void @"const_recompute_Sorbet::Private::Static"() #13
  br label %"const_loadSorbet::Private::Static.exit.i"

"const_loadSorbet::Private::Static.exit.i":       ; preds = %cost_slowPath.i4.i, %const_loadFoo.exit.i
  %31 = load i64, i64* @"guarded_const_Sorbet::Private::Static", align 8
  call void @dbg_sorbet_validate_id(i64 %rubyId_keep_for_ide.i, i8* getelementptr inbounds ([5 x i8], [5 x i8]* @.str.6, i64 0, i64 0)) #13, !noalias !22
  %32 = call i64 @rb_funcallv(i64 %31, i64 %rubyId_keep_for_ide.i, i32 1, i64* nonnull %callArgsAddr.i) #13
  store i64 %1, i64* %callArgsAddr.i, align 8
  %33 = load i64, i64* @guard_epoch_T, align 8
  %34 = load i64, i64* @ruby_vm_global_constant_state, align 8, !tbaa !11
  %canTakeFastPath.i5.i = icmp eq i64 %33, %34
  br i1 %canTakeFastPath.i5.i, label %const_loadT.exit7.i, label %cost_slowPath.i6.i

cost_slowPath.i6.i:                               ; preds = %"const_loadSorbet::Private::Static.exit.i"
  call void @const_recompute_T() #13
  br label %const_loadT.exit7.i

const_loadT.exit7.i:                              ; preds = %cost_slowPath.i6.i, %"const_loadSorbet::Private::Static.exit.i"
  %35 = load i64, i64* @guarded_const_T, align 8
  call void @dbg_sorbet_validate_id(i64 %rubyId_unsafe.i, i8* getelementptr inbounds ([5 x i8], [5 x i8]* @.str.6, i64 0, i64 0)) #13, !noalias !25
  %36 = call i64 @rb_funcallv(i64 %35, i64 %rubyId_unsafe.i, i32 1, i64* nonnull %callArgsAddr.i) #13
  %37 = load i64, i64* @guard_epoch_Object, align 8
  %38 = load i64, i64* @ruby_vm_global_constant_state, align 8, !tbaa !11
  %canTakeFastPath.i8.i = icmp eq i64 %37, %38
  br i1 %canTakeFastPath.i8.i, label %const_loadObject.exit.i, label %cost_slowPath.i9.i

cost_slowPath.i9.i:                               ; preds = %const_loadT.exit7.i
  call void @const_recompute_Object() #13
  br label %const_loadObject.exit.i

const_loadObject.exit.i:                          ; preds = %cost_slowPath.i9.i, %const_loadT.exit7.i
  %39 = load i64, i64* @guarded_const_Object, align 8
  %40 = call i64 @rb_define_class(i8* getelementptr inbounds ([4 x i8], [4 x i8]* @str_Baz.2, i64 0, i64 0), i64 %39) #13
  %41 = load i64, i64* @guard_epoch_Baz, align 8
  %42 = load i64, i64* @ruby_vm_global_constant_state, align 8, !tbaa !11
  %canTakeFastPath.i10.i = icmp eq i64 %41, %42
  br i1 %canTakeFastPath.i10.i, label %const_loadBaz.exit.i, label %cost_slowPath.i11.i

cost_slowPath.i11.i:                              ; preds = %const_loadObject.exit.i
  call void @const_recompute_Baz() #13
  %.pre15.i = load i64, i64* @ruby_vm_global_constant_state, align 8, !tbaa !11
  br label %const_loadBaz.exit.i

const_loadBaz.exit.i:                             ; preds = %cost_slowPath.i11.i, %const_loadObject.exit.i
  %43 = phi i64 [ %41, %const_loadObject.exit.i ], [ %.pre15.i, %cost_slowPath.i11.i ]
  %44 = load i64, i64* @guarded_const_Baz, align 8
  store i64 %44, i64* %callArgsAddr.i, align 8
  %45 = load i64, i64* @"guard_epoch_Sorbet::Private::Static", align 8
  %canTakeFastPath.i12.i = icmp eq i64 %45, %43
  br i1 %canTakeFastPath.i12.i, label %"func_<S <C <U <root>>> $1><N <U <static-init>> $110>.exit", label %cost_slowPath.i13.i

cost_slowPath.i13.i:                              ; preds = %const_loadBaz.exit.i
  call void @"const_recompute_Sorbet::Private::Static"() #13
  br label %"func_<S <C <U <root>>> $1><N <U <static-init>> $110>.exit"

"func_<S <C <U <root>>> $1><N <U <static-init>> $110>.exit": ; preds = %const_loadBaz.exit.i, %cost_slowPath.i13.i
  %46 = load i64, i64* @"guarded_const_Sorbet::Private::Static", align 8
  call void @dbg_sorbet_validate_id(i64 %rubyId_keep_for_ide.i, i8* getelementptr inbounds ([5 x i8], [5 x i8]* @.str.6, i64 0, i64 0)) #13, !noalias !28
  %47 = call i64 @rb_funcallv(i64 %46, i64 %rubyId_keep_for_ide.i, i32 1, i64* nonnull %callArgsAddr.i) #13
  call void @llvm.lifetime.end.p0i8(i64 8, i8* nonnull %0)
  ret void
}

; Function Attrs: cold ssp
define linkonce void @"const_recompute_Foo::Bar"() local_unnamed_addr #9 {
  %1 = tail call fastcc i64 @sorbet_getConstant(i8* getelementptr inbounds ([9 x i8], [9 x i8]* @"str_Foo::Bar", i64 0, i64 0), i64 8)
  store i64 %1, i64* @"guarded_const_Foo::Bar", align 8
  %2 = load i64, i64* @ruby_vm_global_constant_state, align 8, !tbaa !11
  store i64 %2, i64* @"guard_epoch_Foo::Bar", align 8
  ret void
}

; Function Attrs: argmemonly nounwind
declare void @llvm.lifetime.start.p0i8(i64 immarg, i8* nocapture) #11

; Function Attrs: argmemonly nounwind
declare void @llvm.lifetime.end.p0i8(i64 immarg, i8* nocapture) #11

attributes #0 = { nounwind ssp uwtable }
attributes #1 = { nofree nounwind }
attributes #2 = { cold noreturn }
attributes #3 = { "addedToSilenceEmptyAttrsError" }
attributes #4 = { noinline nounwind ssp uwtable }
attributes #5 = { noreturn }
attributes #6 = { nounwind readnone }
attributes #7 = { norecurse nounwind readonly ssp uwtable }
attributes #8 = { nounwind ssp }
attributes #9 = { cold ssp }
attributes #10 = { nounwind sspreq }
attributes #11 = { argmemonly nounwind }
attributes #12 = { cold noreturn nounwind }
attributes #13 = { nounwind }
attributes #14 = { noreturn nounwind }

!0 = !{!"branch_weights", i32 1, i32 2000}
!1 = !{!2, !3, i64 0}
!2 = !{!"RBasic", !3, i64 0, !3, i64 8}
!3 = !{!"long", !4, i64 0}
!4 = !{!"omnipotent char", !5, i64 0}
!5 = !{!"Simple C/C++ TBAA"}
!6 = !{!4, !4, i64 0}
!7 = !{!3, !3, i64 0}
!8 = !{!2, !3, i64 8}
!9 = !{!10, !10, i64 0}
!10 = !{!"int", !4, i64 0}
!11 = !{!12, !12, i64 0}
!12 = !{!"long long", !4, i64 0}
!13 = !{!14}
!14 = distinct !{!14, !15, !"sorbet_callFunc: argument 0"}
!15 = distinct !{!15, !"sorbet_callFunc"}
!16 = !{!17}
!17 = distinct !{!17, !18, !"sorbet_callFunc: argument 0"}
!18 = distinct !{!18, !"sorbet_callFunc"}
!19 = !{!20}
!20 = distinct !{!20, !21, !"sorbet_callFunc: argument 0"}
!21 = distinct !{!21, !"sorbet_callFunc"}
!22 = !{!23}
!23 = distinct !{!23, !24, !"sorbet_callFunc: argument 0"}
!24 = distinct !{!24, !"sorbet_callFunc"}
!25 = !{!26}
!26 = distinct !{!26, !27, !"sorbet_callFunc: argument 0"}
!27 = distinct !{!27, !"sorbet_callFunc"}
!28 = !{!29}
!29 = distinct !{!29, !30, !"sorbet_callFunc: argument 0"}
!30 = distinct !{!30, !"sorbet_callFunc"}<|MERGE_RESOLUTION|>--- conflicted
+++ resolved
@@ -415,11 +415,7 @@
 }
 
 ; Function Attrs: nounwind sspreq
-<<<<<<< HEAD
-define void @Init_class() local_unnamed_addr #10 {
-=======
-define void @Init_test_testdata_llvm_class() local_unnamed_addr #9 {
->>>>>>> dcc7159b
+define void @Init_test_testdata_llvm_class() local_unnamed_addr #10 {
 entry:
   %callArgs.i.i.i = alloca [1 x i64], align 8
   %callArgs.i = alloca [1 x i64], align 8
