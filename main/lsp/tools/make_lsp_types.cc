--- conflicted
+++ resolved
@@ -1322,39 +1322,6 @@
     // N.B.: Only contains LSP methods that Sorbet actually cares about.
     // All others are ignored.
     auto LSPMethod = makeStrEnum("LSPMethod",
-<<<<<<< HEAD
-                                 {"__GETCOUNTERS__",
-                                  "__PAUSE__",
-                                  "__RESUME__",
-                                  "$/cancelRequest",
-                                  "exit",
-                                  "initialize",
-                                  "initialized",
-                                  "shutdown",
-                                  "sorbet/error",
-                                  "sorbet/fence",
-                                  "sorbet/readFile",
-                                  "sorbet/showOperation",
-                                  "sorbet/typecheckRunInfo",
-                                  "sorbet/watchmanFileChange",
-                                  "sorbet/workspaceEdit",
-                                  "textDocument/codeAction",
-                                  "textDocument/completion",
-                                  "textDocument/definition",
-                                  "textDocument/typeDefinition",
-                                  "textDocument/didChange",
-                                  "textDocument/didClose",
-                                  "textDocument/didOpen",
-                                  "textDocument/documentHighlight",
-                                  "textDocument/documentSymbol",
-                                  "textDocument/hover",
-                                  "textDocument/publishDiagnostics",
-                                  "textDocument/references",
-                                  "textDocument/signatureHelp",
-                                  "window/showMessage",
-                                  "workspace/symbol",
-                                  "textDocument/implementation"},
-=======
                                  {
                                      "__GETCOUNTERS__",
                                      "__PAUSE__",
@@ -1389,8 +1356,8 @@
                                      "textDocument/signatureHelp",
                                      "window/showMessage",
                                      "workspace/symbol",
+                                     "textDocument/implementation",
                                  },
->>>>>>> 020b7ac6
                                  enumTypes);
 
     auto methodField = makeField("method", LSPMethod);
@@ -1410,11 +1377,8 @@
                                                 {"textDocument/rename", RenameParams},
                                                 {"textDocument/signatureHelp", TextDocumentPositionParams},
                                                 {"textDocument/codeAction", CodeActionParams},
-<<<<<<< HEAD
                                                 {"textDocument/implementation", ImplementationParams},
-=======
                                                 {"textDocument/formatting", DocumentFormattingParams},
->>>>>>> 020b7ac6
                                                 {"workspace/symbol", WorkspaceSymbolParams},
                                                 {"sorbet/error", SorbetErrorParams},
                                                 {"sorbet/readFile", TextDocumentIdentifier},
